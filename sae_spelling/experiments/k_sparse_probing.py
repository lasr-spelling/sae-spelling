from collections import defaultdict
from pathlib import Path
from typing import Literal, Sequence

import matplotlib.pyplot as plt
import numpy as np
import pandas as pd
import seaborn as sns
import torch
from sae_lens import SAE
from sklearn import metrics
from sklearn.linear_model import LogisticRegression
from torch import nn
from tqdm.autonotebook import tqdm
from transformers import AutoTokenizer, PreTrainedTokenizerFast
from tueplots import axes, bundles

from sae_spelling.experiments.common import (
    EXPERIMENTS_DIR,
    SaeInfo,
    get_gemmascope_saes_info,
    get_task_dir,
    humanify_sae_width,
    load_df_or_run,
    load_dfs_or_run,
    load_gemmascope_sae,
    load_probe,
    load_probe_data_split,
)
from sae_spelling.experiments.encoder_auroc_and_f1 import find_optimal_f1_threshold
from sae_spelling.probing import LinearProbe, train_multi_probe
from sae_spelling.util import DEFAULT_DEVICE, batchify
from sae_spelling.vocab import LETTERS

EPS = 1e-6
KS = (1, 2, 3, 4, 5, 6, 7, 8, 9, 10, 11, 12, 13, 14, 15, 20, 50)
SPARSE_PROBING_EXPERIMENT_NAME = "k_sparse_probing"


class KSparseProbe(nn.Module):
    weight: torch.Tensor  # shape (k)
    bias: torch.Tensor  # scalar
    feature_ids: torch.Tensor  # shape (k)

    def __init__(
        self, weight: torch.Tensor, bias: torch.Tensor, feature_ids: torch.Tensor
    ):
        super().__init__()
        self.weight = weight
        self.bias = bias
        self.feature_ids = feature_ids

    @property
    def k(self) -> int:
        return self.weight.shape[0]

    def forward(self, x: torch.Tensor) -> torch.Tensor:
        filtered_acts = (
            x[:, self.feature_ids] if len(x.shape) == 2 else x[self.feature_ids]
        )
        return filtered_acts @ self.weight + self.bias


def train_sparse_multi_probe(
    x_train: torch.Tensor,  # tensor of shape (num_samples, input_dim)
    y_train: torch.Tensor,  # tensor of shape (num_samples, num_probes), with values in [0, 1]
    l1_decay: float = 0.01,  # l1 regularization strength
    num_probes: int | None = None,  # inferred from y_train if None
    batch_size: int = 4096,
    num_epochs: int = 50,
    lr: float = 0.01,
    end_lr: float = 1e-5,
    l2_decay: float = 1e-6,
    show_progress: bool = True,
    verbose: bool = False,
    device: torch.device = DEFAULT_DEVICE,
) -> LinearProbe:
    """
    Train a multi-probe with L1 regularization on the weights.
    """
    return train_multi_probe(
        x_train,
        y_train,
        num_probes=num_probes,
        batch_size=batch_size,
        num_epochs=num_epochs,
        lr=lr,
        end_lr=end_lr,
        weight_decay=l2_decay,
        show_progress=show_progress,
        verbose=verbose,
        device=device,
        extra_loss_fn=lambda probe, _x, _y: l1_decay
        * probe.weights.abs().sum(dim=-1).mean(),
    )


def _get_sae_acts(
    sae: SAE,
    input_activations: torch.Tensor,
    sae_post_act: bool,  # whether to train the probe before or after the SAE Relu activation
    batch_size: int = 4096,
) -> torch.Tensor:
    hook_point = "hook_sae_acts_post" if sae_post_act else "hook_sae_acts_pre"
    batch_acts = []
    for batch in batchify(input_activations, batch_size):
        acts = sae.run_with_cache(batch.to(sae.device))[1][hook_point].cpu()
        batch_acts.append(acts)
    return torch.cat(batch_acts)


def train_k_sparse_probes(
    sae: SAE,
    train_labels: list[tuple[str, int]],  # list of (token, letter number) pairs
    train_activations: torch.Tensor,  # n_vocab X d_model
    ks: Sequence[int] = KS,
) -> dict[int, dict[int, KSparseProbe]]:  # dict[k, dict[letter_id, probe]]
    """
    Train k-sparse probes for each k in ks.
    Returns a dict of dicts, where the outer dict is indexed by k and the inner dict is the label.
    """
    results: dict[int, dict[int, KSparseProbe]] = defaultdict(dict)
    with torch.no_grad():
        labels = {label for _, label in train_labels}
        sparse_train_y = torch.nn.functional.one_hot(
            torch.tensor([idx for _, idx in train_labels])
        )
        sae_feat_acts = _get_sae_acts(sae, train_activations, sae_post_act=True)
    l1_probe = (
        train_sparse_multi_probe(
            sae_feat_acts.to(sae.device),
            sparse_train_y.to(sae.device),
            l1_decay=0.01,
            num_epochs=50,
            device=sae.device,
        )
        .float()
        .cpu()
    )
    with torch.no_grad():
        train_k_y = np.array([idx for _, idx in train_labels])
        with tqdm(total=len(ks) * len(labels), desc="training k-probes") as pbar:
            for k in ks:
                for label in labels:
                    # using topk and not abs() because we only want features that directly predict the label
                    sparse_feat_ids = l1_probe.weights[label].topk(k).indices.numpy()
                    train_k_x = sae_feat_acts[:, sparse_feat_ids].float().numpy()
                    # Use SKLearn here because it's much faster than torch if the data is small
                    sk_probe = LogisticRegression(
                        max_iter=500, class_weight="balanced"
                    ).fit(train_k_x, (train_k_y == label).astype(np.int64))
                    probe = KSparseProbe(
                        weight=torch.tensor(sk_probe.coef_[0]).float(),
                        bias=torch.tensor(sk_probe.intercept_[0]).float(),
                        feature_ids=torch.tensor(sparse_feat_ids),
                    )
                    results[k][label] = probe
                    pbar.update(1)
    return results


@torch.inference_mode()
def sae_k_sparse_metadata(
    sae: SAE,
    probe: LinearProbe,
    k_sparse_probes: dict[int, dict[int, KSparseProbe]],
    sae_info: SaeInfo,
) -> pd.DataFrame:
    norm_probe_weights = probe.weights / torch.norm(probe.weights, dim=-1, keepdim=True)
    norm_W_enc = sae.W_enc / torch.norm(sae.W_enc, dim=0, keepdim=True)
    norm_W_dec = sae.W_dec / torch.norm(sae.W_dec, dim=-1, keepdim=True)
    probe_dec_cos = (
        (norm_probe_weights.to(norm_W_dec.device) @ norm_W_dec.T).cpu().float()
    )
    probe_enc_cos = (
        (norm_probe_weights.to(norm_W_enc.device) @ norm_W_enc).cpu().float()
    )

    metadata: dict[str, float | str | float | np.ndarray] = {
        "layer": sae_info.layer,
        "sae_l0": sae_info.l0,
        "sae_width": sae_info.width,
    }
    rows = []
    for letter_i, letter in enumerate(LETTERS):
        for k, k_probes in k_sparse_probes.items():
            row = {**metadata}
            k_probe = k_probes[letter_i]
            row["letter"] = letter
            row["k"] = k
            row["feats"] = k_probe.feature_ids.numpy()
            row["cos_probe_sae_enc"] = probe_enc_cos[
                letter_i, k_probe.feature_ids
            ].numpy()
            row["cos_probe_sae_dec"] = probe_dec_cos[
                letter_i, k_probe.feature_ids
            ].numpy()
            row["weights"] = k_probe.weight.float().numpy()
            row["bias"] = k_probe.bias.item()
            rows.append(row)
    return pd.DataFrame(rows)


@torch.inference_mode()
def eval_probe_and_sae_k_sparse_raw_scores(
    sae: SAE,
    probe: LinearProbe,
    k_sparse_probes: dict[int, dict[int, KSparseProbe]],
    eval_labels: list[tuple[str, int]],  # list of (token, letter number) pairs
    eval_activations: torch.Tensor,  # n_vocab X d_model
) -> pd.DataFrame:
    probe = probe.to("cpu")

    # using a generator to avoid storing all the rows in memory
    def row_generator():
        for token_act, (token, answer_idx) in tqdm(
            zip(eval_activations, eval_labels), total=len(eval_labels)
        ):
            probe_scores = probe(token_act).tolist()
            row: dict[str, float | str | int | np.ndarray] = {
                "token": token,
                "answer_letter": LETTERS[answer_idx],
            }
            sae_acts = (
                _get_sae_acts(
                    sae, token_act.unsqueeze(0).to(sae.device), sae_post_act=True
                )
                .float()
                .cpu()
            ).squeeze()
            for letter_i, (letter, probe_score) in enumerate(
                zip(LETTERS, probe_scores)
            ):
                row[f"score_probe_{letter}"] = probe_score
                for k, k_probes in k_sparse_probes.items():
                    k_probe = k_probes[letter_i]
                    k_probe_score = k_probe(sae_acts)
                    sparse_acts = sae_acts[k_probe.feature_ids]
                    row[f"score_sparse_sae_{letter}_k_{k}"] = k_probe_score.item()
                    row[f"sum_sparse_sae_{letter}_k_{k}"] = sparse_acts.sum().item()
                    row[f"sparse_sae_{letter}_k_{k}_acts"] = sparse_acts.numpy()
            yield row

    return pd.DataFrame(row_generator())


def load_and_run_eval_probe_and_sae_k_sparse_raw_scores(
    sae_info: SaeInfo,
    tokenizer: PreTrainedTokenizerFast,
) -> tuple[pd.DataFrame, pd.DataFrame]:
    with torch.no_grad():
        sae = load_gemmascope_sae(
            layer=sae_info.layer,
            l0=sae_info.l0,
            width=sae_info.width,
        )
        probe = load_probe(task="first_letter", layer=sae_info.layer)
        train_activations, train_data = load_probe_data_split(
            tokenizer,
            task="first_letter",
            layer=sae_info.layer,
            split="train",
            device="cpu",
        )
    k_sparse_probes = train_k_sparse_probes(
        sae,
        train_data,
        train_activations,
    )
    with torch.no_grad():
        eval_activations, eval_data = load_probe_data_split(
            tokenizer,
            task="first_letter",
            layer=sae_info.layer,
            split="test",
            device="cpu",
        )
        df = eval_probe_and_sae_k_sparse_raw_scores(
            sae,
            probe,
            k_sparse_probes=k_sparse_probes,
            eval_labels=eval_data,
            eval_activations=eval_activations,
        )
        metadata = sae_k_sparse_metadata(
            sae,
            probe,
            k_sparse_probes,
            sae_info=sae_info,
        )
    return df, metadata


def build_f1_and_auroc_df(results_df, metadata_df):
    aucs = []
    for letter in LETTERS:
        y = (results_df["answer_letter"] == letter).values
        pred_probe = results_df[f"score_probe_{letter}"].values
        auc_probe = metrics.roc_auc_score(y, pred_probe)
        f1_probe = metrics.f1_score(y, pred_probe > 0.0)
        recall_probe = metrics.recall_score(y, pred_probe > 0.0)
        precision_probe = metrics.precision_score(y, pred_probe > 0.0)
        best_f1_bias_probe, f1_probe = find_optimal_f1_threshold(y, pred_probe)
        recall_probe_best = metrics.recall_score(y, pred_probe > best_f1_bias_probe)
        precision_probe_best = metrics.precision_score(
            y, pred_probe > best_f1_bias_probe
        )
        auc_info = {
            "auc_probe": auc_probe,
            "f1_probe": f1_probe,
            "f1_probe_best": f1_probe,
            "recall_probe": recall_probe,
            "precision_probe": precision_probe,
            "recall_probe_best": recall_probe_best,
            "precision_probe_best": precision_probe_best,
            "bias_f1_probe_best": best_f1_bias_probe,
            "letter": letter,
            "layer": metadata_df["layer"].iloc[0],
            "sae_width": metadata_df["sae_width"].iloc[0],
            "sae_l0": metadata_df["sae_l0"].iloc[0],
        }

        for k in KS:
            pred_sae = results_df[f"score_sparse_sae_{letter}_k_{k}"].values
            auc_sae = metrics.roc_auc_score(y, pred_sae)
            f1 = metrics.f1_score(y, pred_sae > 0.0)
            recall = metrics.recall_score(y, pred_sae > 0.0)
            precision = metrics.precision_score(y, pred_sae > 0.0)
            auc_info[f"auc_sparse_sae_{k}"] = auc_sae
            best_f1_bias_sae, f1_sae_best = find_optimal_f1_threshold(y, pred_sae)
            recall_sae_best = metrics.recall_score(y, pred_sae > best_f1_bias_sae)
            precision_sae_best = metrics.precision_score(y, pred_sae > best_f1_bias_sae)
            sum_sae_pred = results_df[f"sum_sparse_sae_{letter}_k_{k}"].values
            auc_sum_sae = metrics.roc_auc_score(y, sum_sae_pred)
            f1_sum_sae = metrics.f1_score(y, sum_sae_pred > EPS)
            recall_sum_sae = metrics.recall_score(y, sum_sae_pred > EPS)
            precision_sum_sae = metrics.precision_score(y, sum_sae_pred > EPS)

            auc_info[f"f1_sparse_sae_{k}"] = f1
            auc_info[f"recall_sparse_sae_{k}"] = recall
            auc_info[f"recall_sparse_sae_{k}_best"] = recall_sae_best
            auc_info[f"precision_sparse_sae_{k}"] = precision
            auc_info[f"precision_sparse_sae_{k}_best"] = precision_sae_best
            auc_info[f"f1_sparse_sae_{k}_best"] = f1_sae_best
            auc_info[f"bias_f1_sparse_sae_{k}_best"] = best_f1_bias_sae
            auc_info[f"auc_sum_sparse_sae_{k}"] = auc_sum_sae
            auc_info[f"f1_sum_sparse_sae_{k}"] = f1_sum_sae
            auc_info[f"recall_sum_sparse_sae_{k}"] = recall_sum_sae
            auc_info[f"precision_sum_sparse_sae_{k}"] = precision_sum_sae

            meta_row = metadata_df[
                (metadata_df["letter"] == letter) & (metadata_df["k"] == k)
            ]
            auc_info[f"sparse_sae_k_{k}_feats"] = meta_row["feats"].iloc[0]
            auc_info[f"cos_probe_sae_enc_k_{k}"] = meta_row["cos_probe_sae_enc"].iloc[0]
            auc_info[f"cos_probe_sae_dec_k_{k}"] = meta_row["cos_probe_sae_dec"].iloc[0]
            auc_info[f"sparse_sae_k_{k}_weights"] = meta_row["weights"].iloc[0]
            auc_info[f"sparse_sae_k_{k}_bias"] = meta_row["bias"].iloc[0]
            auc_info["layer"] = meta_row["layer"].iloc[0]
            auc_info["sae_width"] = meta_row["sae_width"].iloc[0]
            auc_info["sae_l0"] = meta_row["sae_l0"].iloc[0]
        aucs.append(auc_info)
    return pd.DataFrame(aucs)


def add_feature_splits_to_auroc_f1_df(
    df: pd.DataFrame,
    f1_jump_threshold: float = 0.03,
    ks=(1, 2, 3, 4, 5, 6, 7, 8, 9, 10, 11, 12, 13, 14, 15),
) -> None:
    """
    If a k-sparse probe has a F1 score that increases by `f1_jump_threshold` or more from the previous k-1, consider this to be feature splitting.
    """
    split_feats_by_letter = {}
    for letter in LETTERS:
        prev_best = -100
        df_letter = df[df["letter"] == letter]
        for k in ks:
            k_score = df_letter[f"f1_sparse_sae_{k}"].iloc[0]  # type: ignore
            k_feats = df_letter[f"sparse_sae_k_{k}_feats"].iloc[0].tolist()  # type: ignore
            if k_score > prev_best + f1_jump_threshold:
                prev_best = k_score
                split_feats_by_letter[letter] = k_feats
            else:
                break
    df["split_feats"] = df["letter"].apply(
        lambda letter: split_feats_by_letter.get(letter, [])
    )
    df["num_split_features"] = df["split_feats"].apply(len) - 1


def _consolidate_results_df(
    results: dict[int, list[tuple[pd.DataFrame, SaeInfo]]],
) -> pd.DataFrame:
    auroc_f1_dfs = []
    for layer, result in results.items():
        for auroc_f1_df, _sae_info in result:
            auroc_f1_df["layer"] = layer
            auroc_f1_dfs.append(auroc_f1_df)
    df = pd.concat(auroc_f1_dfs)
    df["sae_width_str"] = df["sae_width"].map(humanify_sae_width)
    return df


def plot_feature_splits_vs_l0(
    k_sparse_results: dict[int, list[tuple[pd.DataFrame, SaeInfo]]],
    experiment_dir: Path | str = EXPERIMENTS_DIR / SPARSE_PROBING_EXPERIMENT_NAME,
    task: str = "first_letter",
):
    task_output_dir = get_task_dir(experiment_dir, task=task)
    df = _consolidate_results_df(k_sparse_results)
    sns.set_theme()
    plt.rcParams.update({"figure.dpi": 150})
    with plt.rc_context({**bundles.neurips2021(), **axes.lines()}):
        plt.figure(figsize=(3.75, 2.5))
        sns.scatterplot(
            df[["layer", "sae_l0", "sae_width_str", "num_split_features"]]
            .groupby(["layer", "sae_width_str", "sae_l0"])
            .mean()
            .reset_index(),
            x="sae_l0",
            y="num_split_features",
            hue="sae_width_str",
            s=15,
            rasterized=True,
        )
        plt.legend(title="SAE width", title_fontsize="small")
        plt.title("Mean feature splits per first-letter vs L0")
        plt.xlabel("L0")
        plt.ylabel("Num feature splits")
        plt.tight_layout()
        plt.savefig(task_output_dir / "feature_splitting_vs_l0.pdf")
        plt.show()


<<<<<<< HEAD
def plot_k1_metric_vs_l0(
    k_sparse_results: dict[int, list[tuple[pd.DataFrame, SaeInfo]]],
    metric: Literal["f1", "precision", "recall"] = "f1",
    experiment_dir: Path | str = EXPERIMENTS_DIR / SPARSE_PROBING_EXPERIMENT_NAME,
    task: str = "first_letter",
):
    task_output_dir = get_task_dir(experiment_dir, task=task)
    df = _consolidate_results_df(k_sparse_results)
    sns.set_theme()
    plt.rcParams.update({"figure.dpi": 150})
    with plt.rc_context({**bundles.neurips2021(), **axes.lines()}):
        plt.figure(figsize=(3.75, 2.5))
        sns.scatterplot(
            df[["layer", "sae_l0", "sae_width_str", f"{metric}_sum_sparse_sae_1"]]
            .groupby(["layer", "sae_width_str", "sae_l0"])
            .mean()
            .reset_index(),
            x="sae_l0",
            y=f"{metric}_sum_sparse_sae_1",
            hue="sae_width_str",
            s=15,
            rasterized=True,
        )
        plt.legend(title="SAE width", title_fontsize="small")
        plt.title(f"First-letter SAE {metric} score vs L0")
        plt.xlabel("L0")
        plt.ylabel(f"Mean {metric}")
        plt.tight_layout()
        plt.savefig(task_output_dir / f"k1_{metric}_vs_l0.pdf")
        plt.show()


def plot_k1_metric_vs_layer(
    k_sparse_results: dict[int, list[tuple[pd.DataFrame, SaeInfo]]],
    metric: Literal["f1", "precision", "recall"] = "f1",
    experiment_dir: Path | str = EXPERIMENTS_DIR / SPARSE_PROBING_EXPERIMENT_NAME,
    task: str = "first_letter",
):
    task_output_dir = get_task_dir(experiment_dir, task=task)
    df = _consolidate_results_df(k_sparse_results)

    grouped_df = (
        df[["layer", "sae_l0", "sae_width_str", f"{metric}_sum_sparse_sae_1"]]
        .groupby(["layer", "sae_width_str", "sae_l0"])
        .mean()
        .reset_index()
    )
    probe_df = df[["layer", f"{metric}_probe"]].groupby(["layer"]).mean().reset_index()

    sns.set_theme()
    plt.rcParams.update({"figure.dpi": 150})
    with plt.rc_context({**bundles.neurips2021(), **axes.lines()}):
        plt.figure(figsize=(3.75, 2.5))
        sns.swarmplot(
            data=grouped_df,
            x="layer",
            y=f"{metric}_sum_sparse_sae_1",
            hue="sae_width_str",
            size=2,
        )

        # Add the line plot for probe_df
        sns.lineplot(
            data=probe_df,
            x="layer",
            y=f"{metric}_probe",
            color="gray",
            linewidth=1,
            marker="o",
            markersize=3,
            label="Probe",
        )

        # Customize the plot
        plt.title(f"First-letter SAE {metric} score vs Layer")
        plt.xlabel("Layer")
        plt.ylabel(f"Mean {metric}")
        plt.legend(
            title="SAE width",
            bbox_to_anchor=(1.05, 1),
            loc="upper left",
            title_fontsize="small",
        )

        # Adjust layout to prevent clipping of the legend
        plt.tight_layout()
        plt.savefig(task_output_dir / f"k1_{metric}_vs_layer.pdf")
        plt.show()
=======
def get_sparse_probing_raw_results_filename(
    sae_info: SaeInfo, sae_post_act: bool
) -> str:
    return f"layer_{sae_info.layer}_{sae_info.width}_{sae_info.l0}_post_act_{sae_post_act}_raw_results.parquet"


def get_sparse_probing_auroc_f1_results_filename(
    sae_info: SaeInfo, sae_post_act: bool
) -> str:
    return f"layer_{sae_info.layer}_{sae_info.width}_{sae_info.l0}_post_act_{sae_post_act}_auroc_f1.parquet"
>>>>>>> 0659c377


def run_k_sparse_probing_experiments(
    layers: list[int],
    experiment_dir: Path | str = EXPERIMENTS_DIR / SPARSE_PROBING_EXPERIMENT_NAME,
    task: str = "first_letter",
    force: bool = False,
    skip_1m_saes: bool = False,
    f1_jump_threshold: float = 0.03,  # noqa: ARG001
) -> dict[int, list[tuple[pd.DataFrame, SaeInfo]]]:
    task_output_dir = get_task_dir(experiment_dir, task=task)

    results_by_layer: dict[int, list[tuple[pd.DataFrame, SaeInfo]]] = defaultdict(list)
    tokenizer: PreTrainedTokenizerFast = AutoTokenizer.from_pretrained(
        "google/gemma-2-2b"
    )  # type: ignore
    with tqdm(total=len(layers)) as pbar:
        for layer in layers:
            pbar.set_description(f"Layer {layer}")
            results_by_layer[layer] = []
            sae_infos = get_gemmascope_saes_info(layer)
            for sae_info in sae_infos:
                if skip_1m_saes and sae_info.width == 1_000_000:
                    continue
                raw_results_path = (
                    task_output_dir
<<<<<<< HEAD
                    / f"layer_{layer}_{sae_info.width}_{sae_info.l0}_raw_results.parquet"
                )
                metadata_results_path = (
                    task_output_dir
                    / f"layer_{layer}_{sae_info.width}_{sae_info.l0}_metadata.parquet"
=======
                    / get_sparse_probing_raw_results_filename(sae_info, sae_post_act)
>>>>>>> 0659c377
                )
                auroc_results_path = (  # noqa: F841
                    task_output_dir
<<<<<<< HEAD
                    / f"layer_{layer}_{sae_info.width}_{sae_info.l0}_auroc_f1.parquet"
=======
                    / get_sparse_probing_auroc_f1_results_filename(
                        sae_info, sae_post_act
                    )
>>>>>>> 0659c377
                )

                def get_raw_results_df():
                    return load_dfs_or_run(
                        lambda: load_and_run_eval_probe_and_sae_k_sparse_raw_scores(
                            sae_info, tokenizer
                        ),
                        (raw_results_path, metadata_results_path),
                        force=force,
                    )

                auroc_results_df = load_df_or_run(
                    lambda: build_f1_and_auroc_df(*get_raw_results_df()),
                    auroc_results_path,
                    force=force,
                )
                add_feature_splits_to_auroc_f1_df(auroc_results_df, f1_jump_threshold)
                results_by_layer[layer].append((auroc_results_df, sae_info))
            pbar.update(1)
    return results_by_layer<|MERGE_RESOLUTION|>--- conflicted
+++ resolved
@@ -433,7 +433,6 @@
         plt.show()
 
 
-<<<<<<< HEAD
 def plot_k1_metric_vs_l0(
     k_sparse_results: dict[int, list[tuple[pd.DataFrame, SaeInfo]]],
     metric: Literal["f1", "precision", "recall"] = "f1",
@@ -522,18 +521,18 @@
         plt.tight_layout()
         plt.savefig(task_output_dir / f"k1_{metric}_vs_layer.pdf")
         plt.show()
-=======
-def get_sparse_probing_raw_results_filename(
-    sae_info: SaeInfo, sae_post_act: bool
-) -> str:
-    return f"layer_{sae_info.layer}_{sae_info.width}_{sae_info.l0}_post_act_{sae_post_act}_raw_results.parquet"
-
-
-def get_sparse_probing_auroc_f1_results_filename(
-    sae_info: SaeInfo, sae_post_act: bool
-) -> str:
-    return f"layer_{sae_info.layer}_{sae_info.width}_{sae_info.l0}_post_act_{sae_post_act}_auroc_f1.parquet"
->>>>>>> 0659c377
+
+
+def get_sparse_probing_raw_results_filename(sae_info: SaeInfo) -> str:
+    return f"layer_{sae_info.layer}_{sae_info.width}_{sae_info.l0}_raw_results.parquet"
+
+
+def get_sparse_probing_metadata_filename(sae_info: SaeInfo) -> str:
+    return f"layer_{sae_info.layer}_{sae_info.width}_{sae_info.l0}_metadata.parquet"
+
+
+def get_sparse_probing_auroc_f1_results_filename(sae_info: SaeInfo) -> str:
+    return f"layer_{sae_info.layer}_{sae_info.width}_{sae_info.l0}_auroc_f1.parquet"
 
 
 def run_k_sparse_probing_experiments(
@@ -559,26 +558,14 @@
                 if skip_1m_saes and sae_info.width == 1_000_000:
                     continue
                 raw_results_path = (
-                    task_output_dir
-<<<<<<< HEAD
-                    / f"layer_{layer}_{sae_info.width}_{sae_info.l0}_raw_results.parquet"
+                    task_output_dir / get_sparse_probing_raw_results_filename(sae_info)
                 )
                 metadata_results_path = (
+                    task_output_dir / get_sparse_probing_metadata_filename(sae_info)
+                )
+                auroc_results_path = (
                     task_output_dir
-                    / f"layer_{layer}_{sae_info.width}_{sae_info.l0}_metadata.parquet"
-=======
-                    / get_sparse_probing_raw_results_filename(sae_info, sae_post_act)
->>>>>>> 0659c377
-                )
-                auroc_results_path = (  # noqa: F841
-                    task_output_dir
-<<<<<<< HEAD
-                    / f"layer_{layer}_{sae_info.width}_{sae_info.l0}_auroc_f1.parquet"
-=======
-                    / get_sparse_probing_auroc_f1_results_filename(
-                        sae_info, sae_post_act
-                    )
->>>>>>> 0659c377
+                    / get_sparse_probing_auroc_f1_results_filename(sae_info)
                 )
 
                 def get_raw_results_df():

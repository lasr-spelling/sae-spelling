from collections import defaultdict
from pathlib import Path
<<<<<<< HEAD
from typing import Sequence
=======
from typing import Literal
>>>>>>> a80d59d1

import matplotlib.pyplot as plt
import numpy as np
import pandas as pd
import seaborn as sns
import torch
from sae_lens import SAE
from sklearn import metrics
from sklearn.linear_model import LogisticRegression
from torch import nn
from tqdm.autonotebook import tqdm
from transformers import AutoTokenizer, PreTrainedTokenizerFast
from tueplots import axes, bundles

from sae_spelling.experiments.common import (
    EXPERIMENTS_DIR,
    SaeInfo,
    get_gemmascope_saes_info,
    get_task_dir,
    humanify_sae_width,
    load_df_or_run,
    load_dfs_or_run,
    load_gemmascope_sae,
    load_probe,
    load_probe_data_split,
)
from sae_spelling.experiments.encoder_auroc_and_f1 import find_optimal_f1_threshold
from sae_spelling.probing import LinearProbe, train_multi_probe
from sae_spelling.util import DEFAULT_DEVICE, batchify
from sae_spelling.vocab import LETTERS

EPS = 1e-6
KS = (1, 2, 3, 4, 5, 6, 7, 8, 9, 10, 11, 12, 13, 14, 15, 20, 50)
SPARSE_PROBING_EXPERIMENT_NAME = "k_sparse_probing"


class KSparseProbe(nn.Module):
    weight: torch.Tensor  # shape (k)
    bias: torch.Tensor  # scalar
    feature_ids: torch.Tensor  # shape (k)

    def __init__(
        self, weight: torch.Tensor, bias: torch.Tensor, feature_ids: torch.Tensor
    ):
        super().__init__()
        self.weight = weight
        self.bias = bias
        self.feature_ids = feature_ids

    @property
    def k(self) -> int:
        return self.weight.shape[0]

    def forward(self, x: torch.Tensor) -> torch.Tensor:
        filtered_acts = (
            x[:, self.feature_ids] if len(x.shape) == 2 else x[self.feature_ids]
        )
        return filtered_acts @ self.weight + self.bias


def train_sparse_multi_probe(
    x_train: torch.Tensor,  # tensor of shape (num_samples, input_dim)
    y_train: torch.Tensor,  # tensor of shape (num_samples, num_probes), with values in [0, 1]
    l1_decay: float = 0.01,  # l1 regularization strength
    num_probes: int | None = None,  # inferred from y_train if None
    batch_size: int = 4096,
    num_epochs: int = 50,
    lr: float = 0.01,
    end_lr: float = 1e-5,
    l2_decay: float = 1e-6,
    show_progress: bool = True,
    verbose: bool = False,
    device: torch.device = DEFAULT_DEVICE,
) -> LinearProbe:
    """
    Train a multi-probe with L1 regularization on the weights.
    """
    return train_multi_probe(
        x_train,
        y_train,
        num_probes=num_probes,
        batch_size=batch_size,
        num_epochs=num_epochs,
        lr=lr,
        end_lr=end_lr,
        weight_decay=l2_decay,
        show_progress=show_progress,
        verbose=verbose,
        device=device,
        extra_loss_fn=lambda probe, _x, _y: l1_decay
        * probe.weights.abs().sum(dim=-1).mean(),
    )


def _get_sae_acts(
    sae: SAE,
    input_activations: torch.Tensor,
    sae_post_act: bool,  # whether to train the probe before or after the SAE Relu activation
    batch_size: int = 4096,
) -> torch.Tensor:
    hook_point = "hook_sae_acts_post" if sae_post_act else "hook_sae_acts_pre"
    batch_acts = []
    for batch in batchify(input_activations, batch_size):
        acts = sae.run_with_cache(batch.to(sae.device))[1][hook_point].cpu()
        batch_acts.append(acts)
    return torch.cat(batch_acts)


def train_k_sparse_probes(
    sae: SAE,
    train_labels: list[tuple[str, int]],  # list of (token, letter number) pairs
    train_activations: torch.Tensor,  # n_vocab X d_model
    ks: Sequence[int] = KS,
) -> dict[int, dict[int, KSparseProbe]]:  # dict[k, dict[letter_id, probe]]
    """
    Train k-sparse probes for each k in ks.
    Returns a dict of dicts, where the outer dict is indexed by k and the inner dict is the label.
    """
    results: dict[int, dict[int, KSparseProbe]] = defaultdict(dict)
    with torch.no_grad():
        labels = {label for _, label in train_labels}
        sparse_train_y = torch.nn.functional.one_hot(
            torch.tensor([idx for _, idx in train_labels])
        )
        sae_feat_acts = _get_sae_acts(sae, train_activations, sae_post_act=True)
    l1_probe = (
        train_sparse_multi_probe(
            sae_feat_acts.to(sae.device),
            sparse_train_y.to(sae.device),
            l1_decay=0.01,
            num_epochs=50,
            device=sae.device,
        )
        .float()
        .cpu()
    )
    with torch.no_grad():
        train_k_y = np.array([idx for _, idx in train_labels])
        with tqdm(total=len(ks) * len(labels), desc="training k-probes") as pbar:
            for k in ks:
                for label in labels:
                    # using topk and not abs() because we only want features that directly predict the label
                    sparse_feat_ids = l1_probe.weights[label].topk(k).indices.numpy()
                    train_k_x = sae_feat_acts[:, sparse_feat_ids].float().numpy()
                    # Use SKLearn here because it's much faster than torch if the data is small
                    sk_probe = LogisticRegression(
                        max_iter=500, class_weight="balanced"
                    ).fit(train_k_x, (train_k_y == label).astype(np.int64))
                    probe = KSparseProbe(
                        weight=torch.tensor(sk_probe.coef_[0]).float(),
                        bias=torch.tensor(sk_probe.intercept_[0]).float(),
                        feature_ids=torch.tensor(sparse_feat_ids),
                    )
                    results[k][label] = probe
                    pbar.update(1)
    return results


@torch.inference_mode()
def sae_k_sparse_metadata(
    sae: SAE,
    probe: LinearProbe,
    k_sparse_probes: dict[int, dict[int, KSparseProbe]],
    sae_info: SaeInfo,
) -> pd.DataFrame:
    norm_probe_weights = probe.weights / torch.norm(probe.weights, dim=-1, keepdim=True)
    norm_W_enc = sae.W_enc / torch.norm(sae.W_enc, dim=0, keepdim=True)
    norm_W_dec = sae.W_dec / torch.norm(sae.W_dec, dim=-1, keepdim=True)
    probe_dec_cos = (
        (norm_probe_weights.to(norm_W_dec.device) @ norm_W_dec.T).cpu().float()
    )
    probe_enc_cos = (
        (norm_probe_weights.to(norm_W_enc.device) @ norm_W_enc).cpu().float()
    )

    metadata: dict[str, float | str | float | np.ndarray] = {
        "layer": sae_info.layer,
        "sae_l0": sae_info.l0,
        "sae_width": sae_info.width,
    }
    rows = []
    for letter_i, letter in enumerate(LETTERS):
        for k, k_probes in k_sparse_probes.items():
            row = {**metadata}
            k_probe = k_probes[letter_i]
            row["letter"] = letter
            row["k"] = k
            row["feats"] = k_probe.feature_ids.numpy()
            row["cos_probe_sae_enc"] = probe_enc_cos[
                letter_i, k_probe.feature_ids
            ].numpy()
            row["cos_probe_sae_dec"] = probe_dec_cos[
                letter_i, k_probe.feature_ids
            ].numpy()
            row["weights"] = k_probe.weight.float().numpy()
            row["bias"] = k_probe.bias.item()
            rows.append(row)
    return pd.DataFrame(rows)


@torch.inference_mode()
def eval_probe_and_sae_k_sparse_raw_scores(
    sae: SAE,
    probe: LinearProbe,
    k_sparse_probes: dict[int, dict[int, KSparseProbe]],
    eval_labels: list[tuple[str, int]],  # list of (token, letter number) pairs
    eval_activations: torch.Tensor,  # n_vocab X d_model
) -> pd.DataFrame:
    probe = probe.to("cpu")

    # using a generator to avoid storing all the rows in memory
    def row_generator():
        for token_act, (token, answer_idx) in tqdm(
            zip(eval_activations, eval_labels), total=len(eval_labels)
        ):
            probe_scores = probe(token_act).tolist()
            row: dict[str, float | str | int | np.ndarray] = {
                "token": token,
                "answer_letter": LETTERS[answer_idx],
            }
            sae_acts = (
                _get_sae_acts(
                    sae, token_act.unsqueeze(0).to(sae.device), sae_post_act=True
                )
                .float()
                .cpu()
            ).squeeze()
            for letter_i, (letter, probe_score) in enumerate(
                zip(LETTERS, probe_scores)
            ):
                row[f"score_probe_{letter}"] = probe_score
                for k, k_probes in k_sparse_probes.items():
                    k_probe = k_probes[letter_i]
                    k_probe_score = k_probe(sae_acts)
                    sparse_acts = sae_acts[k_probe.feature_ids]
                    row[f"score_sparse_sae_{letter}_k_{k}"] = k_probe_score.item()
                    row[f"sum_sparse_sae_{letter}_k_{k}"] = sparse_acts.sum().item()
                    row[f"sparse_sae_{letter}_k_{k}_acts"] = sparse_acts.numpy()
            yield row

    return pd.DataFrame(row_generator())


def load_and_run_eval_probe_and_sae_k_sparse_raw_scores(
    sae_info: SaeInfo,
    tokenizer: PreTrainedTokenizerFast,
) -> tuple[pd.DataFrame, pd.DataFrame]:
    with torch.no_grad():
        sae = load_gemmascope_sae(
            layer=sae_info.layer,
            l0=sae_info.l0,
            width=sae_info.width,
        )
        probe = load_probe(task="first_letter", layer=sae_info.layer)
        train_activations, train_data = load_probe_data_split(
            tokenizer,
            task="first_letter",
            layer=sae_info.layer,
            split="train",
            device="cpu",
        )
    k_sparse_probes = train_k_sparse_probes(
        sae,
        train_data,
        train_activations,
    )
    with torch.no_grad():
        eval_activations, eval_data = load_probe_data_split(
            tokenizer,
            task="first_letter",
            layer=sae_info.layer,
            split="test",
            device="cpu",
        )
        df = eval_probe_and_sae_k_sparse_raw_scores(
            sae,
            probe,
            k_sparse_probes=k_sparse_probes,
            eval_labels=eval_data,
            eval_activations=eval_activations,
        )
        metadata = sae_k_sparse_metadata(
            sae,
            probe,
            k_sparse_probes,
            sae_info=sae_info,
        )
    return df, metadata


def build_f1_and_auroc_df(results_df, metadata_df):
    aucs = []
    for letter in LETTERS:
        y = (results_df["answer_letter"] == letter).values
        pred_probe = results_df[f"score_probe_{letter}"].values
        auc_probe = metrics.roc_auc_score(y, pred_probe)
        f1_probe = metrics.f1_score(y, pred_probe > 0.0)
        recall_probe = metrics.recall_score(y, pred_probe > 0.0)
        precision_probe = metrics.precision_score(y, pred_probe > 0.0)
        best_f1_bias_probe, f1_probe = find_optimal_f1_threshold(y, pred_probe)
        recall_probe_best = metrics.recall_score(y, pred_probe > best_f1_bias_probe)
        precision_probe_best = metrics.precision_score(
            y, pred_probe > best_f1_bias_probe
        )
        auc_info = {
            "auc_probe": auc_probe,
            "f1_probe": f1_probe,
            "f1_probe_best": f1_probe,
            "recall_probe": recall_probe,
            "precision_probe": precision_probe,
            "recall_probe_best": recall_probe_best,
            "precision_probe_best": precision_probe_best,
            "bias_f1_probe_best": best_f1_bias_probe,
            "letter": letter,
            "layer": metadata_df["layer"].iloc[0],
            "sae_width": metadata_df["sae_width"].iloc[0],
            "sae_l0": metadata_df["sae_l0"].iloc[0],
        }

        for k in KS:
            pred_sae = results_df[f"score_sparse_sae_{letter}_k_{k}"].values
            auc_sae = metrics.roc_auc_score(y, pred_sae)
            f1 = metrics.f1_score(y, pred_sae > 0.0)
            recall = metrics.recall_score(y, pred_sae > 0.0)
            precision = metrics.precision_score(y, pred_sae > 0.0)
            auc_info[f"auc_sparse_sae_{k}"] = auc_sae
            best_f1_bias_sae, f1_sae_best = find_optimal_f1_threshold(y, pred_sae)
            recall_sae_best = metrics.recall_score(y, pred_sae > best_f1_bias_sae)
            precision_sae_best = metrics.precision_score(y, pred_sae > best_f1_bias_sae)
            sum_sae_pred = results_df[f"sum_sparse_sae_{letter}_k_{k}"].values
            auc_sum_sae = metrics.roc_auc_score(y, sum_sae_pred)
            f1_sum_sae = metrics.f1_score(y, sum_sae_pred > EPS)
            recall_sum_sae = metrics.recall_score(y, sum_sae_pred > EPS)
            precision_sum_sae = metrics.precision_score(y, sum_sae_pred > EPS)

            auc_info[f"f1_sparse_sae_{k}"] = f1
            auc_info[f"recall_sparse_sae_{k}"] = recall
            auc_info[f"recall_sparse_sae_{k}_best"] = recall_sae_best
            auc_info[f"precision_sparse_sae_{k}"] = precision
            auc_info[f"precision_sparse_sae_{k}_best"] = precision_sae_best
            auc_info[f"f1_sparse_sae_{k}_best"] = f1_sae_best
            auc_info[f"bias_f1_sparse_sae_{k}_best"] = best_f1_bias_sae
            auc_info[f"auc_sum_sparse_sae_{k}"] = auc_sum_sae
            auc_info[f"f1_sum_sparse_sae_{k}"] = f1_sum_sae
            auc_info[f"recall_sum_sparse_sae_{k}"] = recall_sum_sae
            auc_info[f"precision_sum_sparse_sae_{k}"] = precision_sum_sae

            meta_row = metadata_df[
                (metadata_df["letter"] == letter) & (metadata_df["k"] == k)
            ]
            auc_info[f"sparse_sae_k_{k}_feats"] = meta_row["feats"].iloc[0]
            auc_info[f"cos_probe_sae_enc_k_{k}"] = meta_row["cos_probe_sae_enc"].iloc[0]
            auc_info[f"cos_probe_sae_dec_k_{k}"] = meta_row["cos_probe_sae_dec"].iloc[0]
            auc_info[f"sparse_sae_k_{k}_weights"] = meta_row["weights"].iloc[0]
            auc_info[f"sparse_sae_k_{k}_bias"] = meta_row["bias"].iloc[0]
            auc_info["layer"] = meta_row["layer"].iloc[0]
            auc_info["sae_width"] = meta_row["sae_width"].iloc[0]
            auc_info["sae_l0"] = meta_row["sae_l0"].iloc[0]
        aucs.append(auc_info)
    return pd.DataFrame(aucs)


def add_feature_splits_to_auroc_f1_df(
    df: pd.DataFrame,
    f1_jump_threshold: float = 0.03,
<<<<<<< HEAD
    ks=(1, 2, 3, 4, 5, 6, 7, 8, 9, 10, 11, 12, 13, 14, 15),
=======
    ks=(1, 2, 3, 4, 5, 6, 7, 8, 9, 10),
>>>>>>> a80d59d1
) -> None:
    """
    If a k-sparse probe has a F1 score that increases by `f1_jump_threshold` or more from the previous k-1, consider this to be feature splitting.
    """
    split_feats_by_letter = {}
    for letter in LETTERS:
        prev_best = -100
        df_letter = df[df["letter"] == letter]
        for k in ks:
            k_score = df_letter[f"f1_sparse_sae_{k}"].iloc[0]  # type: ignore
            k_feats = df_letter[f"sparse_sae_k_{k}_feats"].iloc[0].tolist()  # type: ignore
            if k_score > prev_best + f1_jump_threshold:
                prev_best = k_score
                split_feats_by_letter[letter] = k_feats
            else:
                break
    df["split_feats"] = df["letter"].apply(
        lambda letter: split_feats_by_letter.get(letter, [])
    )
    df["num_split_features"] = df["split_feats"].apply(len) - 1


def _consolidate_results_df(
    results: dict[int, list[tuple[pd.DataFrame, SaeInfo]]],
) -> pd.DataFrame:
    auroc_f1_dfs = []
    for layer, result in results.items():
        for auroc_f1_df, _sae_info in result:
            auroc_f1_df["layer"] = layer
            auroc_f1_dfs.append(auroc_f1_df)
    df = pd.concat(auroc_f1_dfs)
    df["sae_width_str"] = df["sae_width"].map(humanify_sae_width)
    return df


def plot_feature_splits_vs_l0(
    k_sparse_results: dict[int, list[tuple[pd.DataFrame, SaeInfo]]],
    experiment_dir: Path | str = EXPERIMENTS_DIR / SPARSE_PROBING_EXPERIMENT_NAME,
    task: str = "first_letter",
):
    task_output_dir = get_task_dir(experiment_dir, task=task)
    df = _consolidate_results_df(k_sparse_results)
    sns.set_theme()
    plt.rcParams.update({"figure.dpi": 150})
    with plt.rc_context({**bundles.neurips2021(), **axes.lines()}):
        plt.figure(figsize=(3.75, 2.5))
        sns.scatterplot(
            df[["layer", "sae_l0", "sae_width_str", "num_split_features"]]
            .groupby(["layer", "sae_width_str", "sae_l0"])
            .mean()
            .reset_index(),
            x="sae_l0",
            y="num_split_features",
            hue="sae_width_str",
            s=15,
            rasterized=True,
        )
        plt.legend(title="SAE width", title_fontsize="small")
        plt.title("Mean feature splits per first-letter vs L0")
        plt.xlabel("L0")
        plt.ylabel("Num feature splits")
        plt.tight_layout()
        plt.savefig(task_output_dir / "feature_splitting_vs_l0.pdf")
        plt.show()


def plot_k1_metric_vs_l0(
    k_sparse_results: dict[int, list[tuple[pd.DataFrame, SaeInfo]]],
    metric: Literal["f1", "precision", "recall"] = "f1",
    experiment_dir: Path | str = EXPERIMENTS_DIR / SPARSE_PROBING_EXPERIMENT_NAME,
    task: str = "first_letter",
):
    task_output_dir = get_task_dir(experiment_dir, task=task)
    df = _consolidate_results_df(k_sparse_results)
    sns.set_theme()
    plt.rcParams.update({"figure.dpi": 150})
    with plt.rc_context({**bundles.neurips2021(), **axes.lines()}):
        plt.figure(figsize=(3.75, 2.5))
        sns.scatterplot(
            df[["layer", "sae_l0", "sae_width_str", f"{metric}_sum_sparse_sae_1"]]
            .groupby(["layer", "sae_width_str", "sae_l0"])
            .mean()
            .reset_index(),
            x="sae_l0",
            y=f"{metric}_sum_sparse_sae_1",
            hue="sae_width_str",
            s=15,
            rasterized=True,
        )
        plt.legend(title="SAE width", title_fontsize="small")
        plt.title(f"First-letter SAE {metric} score vs L0")
        plt.xlabel("L0")
        plt.ylabel(f"Mean {metric}")
        plt.tight_layout()
        plt.savefig(task_output_dir / f"k1_{metric}_vs_l0.pdf")
        plt.show()


def plot_k1_metric_vs_layer(
    k_sparse_results: dict[int, list[tuple[pd.DataFrame, SaeInfo]]],
    metric: Literal["f1", "precision", "recall"] = "f1",
    experiment_dir: Path | str = EXPERIMENTS_DIR / SPARSE_PROBING_EXPERIMENT_NAME,
    task: str = "first_letter",
):
    task_output_dir = get_task_dir(experiment_dir, task=task)
    df = _consolidate_results_df(k_sparse_results)

    grouped_df = (
        df[["layer", "sae_l0", "sae_width_str", f"{metric}_sum_sparse_sae_1"]]
        .groupby(["layer", "sae_width_str", "sae_l0"])
        .mean()
        .reset_index()
    )
    probe_df = df[["layer", f"{metric}_probe"]].groupby(["layer"]).mean().reset_index()

    sns.set_theme()
    plt.rcParams.update({"figure.dpi": 150})
    with plt.rc_context({**bundles.neurips2021(), **axes.lines()}):
        plt.figure(figsize=(3.75, 2.5))
        sns.swarmplot(
            data=grouped_df,
            x="layer",
            y=f"{metric}_sum_sparse_sae_1",
            hue="sae_width_str",
            size=2,
        )

        # Add the line plot for probe_df
        sns.lineplot(
            data=probe_df,
            x="layer",
            y=f"{metric}_probe",
            color="gray",
            linewidth=1,
            marker="o",
            markersize=3,
            label="Probe",
        )

        # Customize the plot
        plt.title(f"First-letter SAE {metric} score vs Layer")
        plt.xlabel("Layer")
        plt.ylabel(f"Mean {metric}")
        plt.legend(
            title="SAE width",
            bbox_to_anchor=(1.05, 1),
            loc="upper left",
            title_fontsize="small",
        )

        # Adjust layout to prevent clipping of the legend
        plt.tight_layout()
        plt.savefig(task_output_dir / f"k1_{metric}_vs_layer.pdf")
        plt.show()


def run_k_sparse_probing_experiments(
    layers: list[int],
    experiment_dir: Path | str = EXPERIMENTS_DIR / SPARSE_PROBING_EXPERIMENT_NAME,
    task: str = "first_letter",
    force: bool = False,
    skip_1m_saes: bool = False,
    f1_jump_threshold: float = 0.03,  # noqa: ARG001
) -> dict[int, list[tuple[pd.DataFrame, SaeInfo]]]:
    task_output_dir = get_task_dir(experiment_dir, task=task)

    results_by_layer: dict[int, list[tuple[pd.DataFrame, SaeInfo]]] = defaultdict(list)
    tokenizer: PreTrainedTokenizerFast = AutoTokenizer.from_pretrained(
        "google/gemma-2-2b"
    )  # type: ignore
    with tqdm(total=len(layers)) as pbar:
        for layer in layers:
            pbar.set_description(f"Layer {layer}")
            results_by_layer[layer] = []
            sae_infos = get_gemmascope_saes_info(layer)
            for sae_info in sae_infos:
                if skip_1m_saes and sae_info.width == 1_000_000:
                    continue
                raw_results_path = (
                    task_output_dir
                    / f"layer_{layer}_{sae_info.width}_{sae_info.l0}_raw_results.parquet"
                )
                metadata_results_path = (
                    task_output_dir
                    / f"layer_{layer}_{sae_info.width}_{sae_info.l0}_metadata.parquet"
                )
                auroc_results_path = (  # noqa: F841
                    task_output_dir
                    / f"layer_{layer}_{sae_info.width}_{sae_info.l0}_auroc_f1.parquet"
                )

                def get_raw_results_df():
                    return load_dfs_or_run(
                        lambda: load_and_run_eval_probe_and_sae_k_sparse_raw_scores(
                            sae_info, tokenizer
                        ),
                        (raw_results_path, metadata_results_path),
                        force=force,
                    )

                auroc_results_df = load_df_or_run(
                    lambda: build_f1_and_auroc_df(*get_raw_results_df()),
                    auroc_results_path,
                    force=force,
                )
                add_feature_splits_to_auroc_f1_df(auroc_results_df, f1_jump_threshold)
                results_by_layer[layer].append((auroc_results_df, sae_info))
            pbar.update(1)
    return results_by_layer<|MERGE_RESOLUTION|>--- conflicted
+++ resolved
@@ -1,10 +1,6 @@
 from collections import defaultdict
 from pathlib import Path
-<<<<<<< HEAD
-from typing import Sequence
-=======
-from typing import Literal
->>>>>>> a80d59d1
+from typing import Literal, Sequence
 
 import matplotlib.pyplot as plt
 import numpy as np
@@ -370,11 +366,7 @@
 def add_feature_splits_to_auroc_f1_df(
     df: pd.DataFrame,
     f1_jump_threshold: float = 0.03,
-<<<<<<< HEAD
     ks=(1, 2, 3, 4, 5, 6, 7, 8, 9, 10, 11, 12, 13, 14, 15),
-=======
-    ks=(1, 2, 3, 4, 5, 6, 7, 8, 9, 10),
->>>>>>> a80d59d1
 ) -> None:
     """
     If a k-sparse probe has a F1 score that increases by `f1_jump_threshold` or more from the previous k-1, consider this to be feature splitting.

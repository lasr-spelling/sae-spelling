import math

import torch
from pytest import approx
from transformer_lens import HookedTransformer

from sae_spelling.prompting import SpellingPrompt
from sae_spelling.spelling_grader import SpellingGrader


def test_spelling_grader_marks_response_correct_if_model_predicts_correctly(
    gpt2_model: HookedTransformer,
):
    # GPT2 should be able to spell the word correctly after seeing 4 ICL examples of it spelled correctly
    grader = SpellingGrader(
        gpt2_model, icl_word_list=["correct", "correct", "correct", "correct"]
    )
    grade = grader.grade_word("correct")
    assert grade.is_correct
    assert grade.answer == " c-o-r-r-e-c-t"
    assert grade.prediction == " c-o-r-r-e-c-t"
    assert grade.answer_log_prob == grade.prediction_log_prob


def test_spelling_grader_marks_response_wrong_if_model_predicts_incorrectly(
    gpt2_model: HookedTransformer,
):
    # GPT2 is terrible at spelling and will get the following wrong
    grader = SpellingGrader(gpt2_model, icl_word_list=["bananas"], max_icl_examples=1)
    grade = grader.grade_word("incorrect")
    assert grade.is_correct is False
    assert grade.answer == " i-n-c-o-r-r-e-c-t"
    assert grade.prediction != grade.answer
    assert grade.answer_log_prob < grade.prediction_log_prob


def test_spelling_grader_batch_processing_gives_the_same_results_as_individual_processing(
    gpt2_model: HookedTransformer,
):
    grader = SpellingGrader(gpt2_model, icl_word_list=["bananas"], max_icl_examples=1)
    words = ["hotdog", "bananas", "spaceship"]
    batch_grades = grader.grade_words(words, batch_size=len(words))
    individual_grades = [grader.grade_word(word) for word in words]
    for batch_grade, individual_grade in zip(batch_grades, individual_grades):
        assert batch_grade.is_correct == individual_grade.is_correct
        assert batch_grade.answer == individual_grade.answer
        assert batch_grade.prediction == individual_grade.prediction
        assert batch_grade.answer_log_prob == approx(
<<<<<<< HEAD
            individual_grade.answer_log_prob, rel=1e-5
        )
        assert batch_grade.prediction_log_prob == approx(
            individual_grade.prediction_log_prob, rel=1e-5
=======
            individual_grade.answer_log_prob, abs=1e-5
        )
        assert batch_grade.prediction_log_prob == approx(
            individual_grade.prediction_log_prob, abs=1e-5
>>>>>>> 514fbd9d
        )


def test_spelling_grader__grade_response_uses_only_answer_logits_for_log_probs(
    gpt2_model: HookedTransformer,
):
    grader = SpellingGrader(gpt2_model, icl_word_list=[])

    prompt = SpellingPrompt("hi:", " h-i", "hi")
    prompt_len = len(gpt2_model.to_tokens(prompt.base + prompt.answer)[0])
    ans_toks = gpt2_model.to_tokens(prompt.answer, prepend_bos=False)[0].tolist()
    # the answer is 3 tokens long
    assert len(ans_toks) == 3
    vocab_size: int = gpt2_model.tokenizer.vocab_size  # type: ignore
    fake_logits = torch.zeros([prompt_len, vocab_size])
    # set all answer logits to 0% probability
    fake_logits[-4:-1] = -1 * torch.inf
    for i, ans_tok in enumerate(ans_toks):
        # give each answer token a 75% probability
        fake_logits[-3 + i - 1, ans_tok] = math.log(3)
        fake_logits[-3 + i - 1, ans_tok + 1] = 0.0

    grade = grader._grade_response(prompt, fake_logits)
    assert grade.is_correct
    assert grade.answer_log_prob == approx(math.log(0.75**3))<|MERGE_RESOLUTION|>--- conflicted
+++ resolved
@@ -46,17 +46,10 @@
         assert batch_grade.answer == individual_grade.answer
         assert batch_grade.prediction == individual_grade.prediction
         assert batch_grade.answer_log_prob == approx(
-<<<<<<< HEAD
-            individual_grade.answer_log_prob, rel=1e-5
-        )
-        assert batch_grade.prediction_log_prob == approx(
-            individual_grade.prediction_log_prob, rel=1e-5
-=======
             individual_grade.answer_log_prob, abs=1e-5
         )
         assert batch_grade.prediction_log_prob == approx(
             individual_grade.prediction_log_prob, abs=1e-5
->>>>>>> 514fbd9d
         )
 
 
